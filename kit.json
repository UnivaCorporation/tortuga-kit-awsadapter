--- conflicted
+++ resolved
@@ -3,9 +3,5 @@
   "version": "6.3.1",
   "iteration": "0",
   "description": "AWS resource adapter",
-<<<<<<< HEAD
   "requires_core": "7.0.0+001"
-=======
-  "requires_core": "6.3.1-alpha+020"
->>>>>>> 808dbeb7
 }