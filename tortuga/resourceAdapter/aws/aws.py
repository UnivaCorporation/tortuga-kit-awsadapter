--- conflicted
+++ resolved
@@ -26,20 +26,14 @@
 from email.mime.text import MIMEText
 from typing import List, Optional, Tuple, Union
 
-<<<<<<< HEAD
-=======
 import gevent
 import gevent.queue
 import zmq
 from sqlalchemy.orm.session import Session
 
->>>>>>> a76de105
 import boto
 import boto.ec2
 import boto.vpc
-import gevent
-import gevent.queue
-import zmq
 from boto.ec2.connection import EC2Connection
 from boto.ec2.networkinterface import (NetworkInterfaceCollection,
                                        NetworkInterfaceSpecification)
