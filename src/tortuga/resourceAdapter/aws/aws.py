--- conflicted
+++ resolved
@@ -879,11 +879,7 @@
                 return nodes
 
         if 'spot_instance_request' in addNodesRequest or \
-<<<<<<< HEAD
-            launch_request.configDict.get('enable_spot', None):
-=======
             launch_request.configDict.get('enable_spot'):
->>>>>>> da8b7d95
             # handle EC2 spot instance request
             return self.__request_spot_instances(
                 dbSession, launch_request
