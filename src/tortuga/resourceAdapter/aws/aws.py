# Copyright 2008-2018 Univa Corporation
#
# Licensed under the Apache License, Version 2.0 (the "License");
# you may not use this file except in compliance with the License.
# You may obtain a copy of the License at
#
#    http://www.apache.org/licenses/LICENSE-2.0
#
# Unless required by applicable law or agreed to in writing, software
# distributed under the License is distributed on an "AS IS" BASIS,
# WITHOUT WARRANTIES OR CONDITIONS OF ANY KIND, either express or implied.
# See the License for the specific language governing permissions and
# limitations under the License.

# pylint: disable=no-member,logging-not-lazy,logging-format-interpolation

import csv
import itertools
import json
import os
import random
import socket
import sys
import xml.etree.cElementTree as ET
from email.mime.multipart import MIMEMultipart
from email.mime.text import MIMEText
from typing import Any, Dict, List, NoReturn, Optional, Tuple
from typing.io import TextIO

import boto
import boto.ec2
import boto.vpc
import gevent
import gevent.queue
import zmq
from boto.ec2.connection import EC2Connection
from boto.ec2.networkinterface import (NetworkInterfaceCollection,
                                       NetworkInterfaceSpecification)
<<<<<<< HEAD
=======
from sqlalchemy.orm.exc import NoResultFound
>>>>>>> 8e6584cd
from sqlalchemy.orm.session import Session
from tortuga.addhost.addHostServerLocal import AddHostServerLocal
from tortuga.db.models.hardwareProfile import HardwareProfile
from tortuga.db.models.instanceMapping import InstanceMapping
from tortuga.db.models.instanceMetadata import InstanceMetadata
from tortuga.db.models.nic import Nic
from tortuga.db.models.node import Node
from tortuga.db.models.softwareProfile import SoftwareProfile
from tortuga.db.nodesDbHandler import NodesDbHandler
from tortuga.exceptions.commandFailed import CommandFailed
from tortuga.exceptions.configurationError import ConfigurationError
from tortuga.exceptions.invalidArgument import InvalidArgument
from tortuga.exceptions.nicNotFound import NicNotFound
from tortuga.exceptions.nodeNotFound import NodeNotFound
from tortuga.exceptions.operationFailed import OperationFailed
from tortuga.exceptions.resourceNotFound import ResourceNotFound
from tortuga.exceptions.tortugaException import TortugaException
from tortuga.node import state
from tortuga.resourceAdapter.resourceAdapter import (DEFAULT_CONFIGURATION_PROFILE_NAME,
                                                     ResourceAdapter)
from tortuga.resourceAdapterConfiguration import settings

from .exceptions import AWSOperationTimeoutError
from .helpers import (_get_encoded_list, ec2_get_root_block_devices,
                      parse_cfg_tags)
from .launchRequest import LaunchRequest, init_node_request_queue


class Aws(ResourceAdapter):
    """
    AWS resource adapter

    """
    __adaptername__ = 'AWS'

    LAUNCH_INITIAL_SLEEP_TIME = 10.0

    settings = {
        #
        # Authentication
        #
        'awsaccesskey': settings.StringSetting(
            secret=True,
            display_name='Access key',
            description='AWS API access key',
            group='Authentication',
            group_order=1,
            requires=['awssecretkey']
        ),
        'awssecretkey': settings.StringSetting(
            secret=True,
            display_name='Secret key',
            description='AWS API secret key',
            group='Authentication',
            group_order=1,
            requires=['awsaccesskey']
        ),
        'iam_instance_profile_name': settings.StringSetting(
            display_name='IAM instance profile',
            description='IAM Instance Profile (IIP) name to associate with '
                        'new node instance(s)',
            group='Authentication',
            group_order=1,
        ),
        'keypair': settings.StringSetting(
            display_name='SSH keypair',
            description='Name of AWS SSH keypair to install on new node '
                        'instances',
            group='Authentication',
            group_order=1,
            required=True
        ),

        #
        # DNS
        #
        'override_dns_domain': settings.BooleanSetting(
            display_name='Override DNS domain',
            description='Allow the compute node bootstrap process to manage '
                        '/etc/resolv.conf',
            group='DNS',
            group_order=2,
            default='False'
        ),
        'dns_domain': settings.StringSetting(
            display_name='DNS domain',
            description='The DNS search order to be configured on new node '
                        'instances',
            group='DNS',
            group_order=2,
            requires=['override_dns_domain']
        ),
        'dns_options': settings.StringSetting(
            display_name='DNS options',
            description='specifies the "options" field in /etc/resolv.conf '
                        'on new node instances',
            group='DNS',
            group_order=2,
            requires=['override_dns_domain']
        ),
        'dns_nameservers': settings.StringSetting(
            display_name='DNS nameservers',
            description='specifies the "nameservers" field in '
                        '/etc/resolv.conf on compute node instances and is '
                        'a space-separated list of IP addresses',
            group='DNS',
            group_order=2,
            requires=['override_dns_domain'],
            list=True,
            list_separator=' '
        ),
        'use_domain_from_dhcp_option_set': settings.BooleanSetting(
            display_name='Domain from DHCP',
            description='use domain specified in DHCP option set',
            group='DNS',
            group_order=2,
            default='False'
        ),
        'use_instance_hostname': settings.BooleanSetting(
            display_name='Use instance hostname',
            description='When true, the AWS-assigned host name will be '
                        'used as the host name for new instances',
            group='DNS',
            group_order=2,
            default='True'
        ),
        'use_reverse_dns_hostname': settings.BooleanSetting(
            display_name='Use reverse DNS hostname',
            group='DNS',
            group_order=2,
            default='False',
            requires=['use_instance_hostname']
        ),

        #
        # Networking
        #
        'securitygroup': settings.StringSetting(
            display_name='Security group',
            description='AWS security group. This security group must allow '
                        'unrestricted access between the Tortuga installer '
                        'and compute instances.',
            group='Networking',
            group_order=3,
            list=True
        ),
        'subnet_id': settings.StringSetting(
            display_name='Subnet',
            description='AWS subnet ID for new node instances',
            group='Networking',
            group_order=3
        ),
        'associate_public_ip_address': settings.BooleanSetting(
            display_name='Associate public IP address',
            group='Networking',
            group_order=3,
            default='True'
        ),

        #
        # Instances
        #
        'instancetype': settings.StringSetting(
            display_name='Instance type',
            description='AWS compute node instance type',
            group='Instances',
            group_order=0,
            required=True
        ),
        'ami': settings.StringSetting(
            display_name='AMI',
            description='AMI ID to use for launching node instances',
            group='Instances',
            group_order=0,
            required=True
        ),
        'block_device_map': settings.StringSetting(
            display_name='Block device map',
            description='Block device map for new node instances',
            group='Instances',
            group_order=0
        ),
        'cloud_init_script_template': settings.FileSetting(
            display_name='Cloud init script template',
            description='Path to cloud init script',
            group='Instances',
            group_order=0,
            mutually_exclusive=['user_data_script_template'],
            base_path='/opt/tortuga/config/',
            overrides=['user_data_script_template']
        ),
        'user_data_script_template': settings.FileSetting(
            display_name='User data script template',
            description='Path to user date template script',
            group='Instances',
            group_order=0,
            mutually_exclusive=['cloud_init_script_template'],
            base_path='/opt/tortuga/config/',
            overrides=['cloud_init_script_template']
        ),
        'vcpus': settings.IntegerSetting(
            display_name='Number of VCPUs',
            description='The number of virtual CPUs for the resource adapter '
                        'configuration profile',
            group='Instances',
            group_order=0
        ),
        'monitoring_enabled': settings.BooleanSetting(
            display_name='Monitoring enabled',
            group='Instances',
            group_order=0

        ),
        'ebs_optimized': settings.BooleanSetting(
            display_name='EBS optimized',
            group='Instances',
            group_order=0
        ),
        'region': settings.StringSetting(
            display_name='Region',
            description='AWS region',
            group='Instances',
            group_order=0,
            default='us-east-1',
            values=[region.name for region in boto.ec2.regions()],
        ),
        'zone': settings.StringSetting(
            display_name='Zone',
            description='AWS zone',
            group='Instances',
            group_order=0
        ),
        'placementgroup': settings.StringSetting(
            display_name='Placement group',
            description='AWS placement group',
            group='Instances',
            group_order=0
        ),
        'tags': settings.StringSetting(
            display_name='Tags',
            description='AWS tags, a space separated list in the form of '
                        'key=value',
            group='Instances',
            group_order=0
        ),

        #
        # API
        #
        'endpoint': settings.StringSetting(
            display_name='API endpoint',
            description='AWS (or compatible) API endpoint',
            group='API',
            group_order=4
        ),
        'proxy_host': settings.StringSetting(
            display_name='Proxy host',
            group='API'
        ),
        'proxy_port': settings.IntegerSetting(
            display_name='Proxy port',
            group='API',
            group_order=4
        ),
        'proxy_user': settings.StringSetting(
            display_name='Proxy username',
            group='API',
            group_order=4
        ),
        'proxy_pass': settings.StringSetting(
            display_name='Proxy password',
            group='API',
            group_order=4,
            secret=True
        ),

        #
        # Unspecified
        #
        'installer_ip': settings.StringSetting(
            display_name='Tortuga installer IP'
        ),
        'launch_timeout': settings.IntegerSetting(
            display_name='Launch timeout',
            description='Timeout (in seconds) of the launch request',
            default='300'
        ),
        'createtimeout': settings.IntegerSetting(
            display_name='Create timeout',
            description='Default time in seconds before creates will return '
                        'even if not completed',
            default='900',
            advanced=True
        ),
        'sleeptime': settings.IntegerSetting(
            display_name='Sleep time',
            description='Time (in seconds) between attempts to update EC2 '
                        'instance status to avoid thrashing',
            default='5',
            advanced=True
        ),
        'aki': settings.StringSetting(advanced=True),
        'ari': settings.StringSetting(advanced=True),
    }

    def __init__(self, addHostSession: Optional[str] = None) -> None:
        super(Aws, self).__init__(addHostSession=addHostSession)

        # Initialize internal flags
        self.__runningOnEc2 = None
        self.__installer_ip: Optional[str] = None

    def getEC2Connection(self, configDict: Dict[str, Any]) -> EC2Connection:
        """
        :raises ConfigurationError: invalid AWS region specified
        """

        connectionArgs = dict(
            aws_access_key_id=configDict.get('awsAccessKey', None),
            aws_secret_access_key=configDict.get('awsSecretKey', None),
        )

        if 'proxy_host' in configDict:
            self._logger.debug('Using proxy for AWS (%s:%s)' % (
                configDict['proxy_host'], configDict['proxy_port']))

            connectionArgs['proxy'] = configDict['proxy_host']
            connectionArgs['proxy_port'] = configDict['proxy_port']

            # Pass these arguments verbatim to the boto library
            if 'proxy_user' in configDict:
                connectionArgs['proxy_user'] = configDict['proxy_user']

            if 'proxy_pass' in configDict:
                connectionArgs['proxy_pass'] = configDict['proxy_pass']

        ec2_conn = boto.ec2.connect_to_region(
            configDict['region'],
            **connectionArgs,
        )

        if ec2_conn is None:
            raise ConfigurationError(
                'Invalid AWS region [{}]'.format(configDict['region'])
            )

        return ec2_conn

    def process_config(self, config: Dict[str, Any]):
        #
        # Set the installer IP address if required
        #
        if not config.get('installer_ip', None):
            config['installer_ip'] = self.installer_public_ipaddress

        #
        # Set cloud_init if required
        #
        config['cloud_init'] = config.get('user_data_script_template') or \
            config.get('cloud_init_script_template')

        #
        # Parse user-defined tags
        #
        if 'tags' in config and config['tags']:
            #
            # Support tag names/values containing spaces and tags without a
            # value.
            #
            config['tags'] = parse_cfg_tags(config['tags'])
            config['use_tags'] = True

        #
        # Setup block device map
        #
        if 'block_device_map' in config:
            config['block_device_map'] = self.__process_block_device_map(
                config['block_device_map'])

        #
        # DNS specific settings
        #
        if config.get('override_dns_domain', None):
            if not config.get('dns_domain', None):
                config['dns_domain'] = self.private_dns_zone

            #
            # Ensure 'dns_nameservers' defaults to the Tortuga installer
            # as the DNS nameserver
            #
            config['dns_nameservers'] = config.get('dns_nameservers', [])

            if config['installer_ip'] not in config['dns_nameservers']:
                config['dns_nameservers'].append(config['installer_ip'])

        #
        # Attempt to use DNS setting from DHCP Option Set associated with VPC
        #
        if config.get('subnet_id', None) and \
                config.get('use_domain_from_dhcp_option_set', None):
            #
            # Attempt to look up default DNS domain from DHCP options set
            #
            domain = self.__get_vpc_default_domain(config)
            if domain:
                self._logger.info(
                    'Using default domain [%s] from DHCP option set',
                    domain
                )
                config['dns_domain'] = domain
                config['override_dns_domain'] = True

        if config.get('override_dns_domain', None):
            self._logger.debug(
                'Using DNS domain {0} for compute nodes'.format(
                    config['dns_domain']))

    def __get_vpc_default_domain(self, config: Dict[str, Any]) -> str: \
            # pylint: disable=no-self-use
        """Returns custom DNS domain associated with DHCP option set,
        otherwise returns None

        Raises:
            ConfigurationError
        """

        try:
            vpcconn = boto.vpc.connect_to_region(
                config['region'],
                aws_access_key_id=config.get('awsAccessKey', None),
                aws_secret_access_key=config.get('awsSecretKey', None)
            )
        except boto.exception.NoAuthHandlerFound:
            raise ConfigurationError(
                'Unable to authenticate AWS connection: check credentials')

        try:
            # Look up configured subnet_id
            subnet = vpcconn.get_all_subnets(
                subnet_ids=[config.get('subnet_id', None)])[0]

            # Look up VPC
            vpc = vpcconn.get_all_vpcs(vpc_ids=[subnet.vpc_id])[0]

            # Look up DHCP options set
            dhcp_options_set = vpcconn.get_all_dhcp_options(
                dhcp_options_ids=[vpc.dhcp_options_id])[0]

            if 'domain-name' not in dhcp_options_set.options:
                return None

            # Use first defined default domain
            default_domain = dhcp_options_set.options['domain-name'][0]

            # Default EC2 assigned domain depends on region
            ec2_default_domain = 'ec2.internal' \
                if config['region'] == 'us-east-1' else \
                '{0}.compute.internal'.format(config['region'].name)

            return default_domain \
                if default_domain != ec2_default_domain else None
        except boto.exception.EC2ResponseError as exc:
            raise ConfigurationError('AWS error: {0}'.format(exc.message))

    def __process_block_device_map(self, cfg_block_device_map: str) \
            -> boto.ec2.blockdevicemapping.BlockDeviceMapping:
        """
        Raises:
            ConfigurationError
        """

        bdm = boto.ec2.blockdevicemapping.BlockDeviceMapping()

        for entry in cfg_block_device_map.split(','):
            try:
                device, mapping = entry.split('=', 1)
            except ValueError:
                raise ConfigurationError(
                    'Malformed block device mapping entry: %s' % (entry))

            self._logger.debug(
                '__process_block_device_map(): device=[%s]' % (device))

            elements = mapping.split(':')
            if not elements:
                self._logger.debug(
                    'Ignoring malformed mapping for device [%s]' % (device))

                continue

            bdt = boto.ec2.blockdevicemapping.BlockDeviceType()

            if elements[0].startswith('none'):
                self._logger.warning(
                    'Suppressing existing device mapping for [%s]' % (device))

                bdt.no_device = True
            elif elements[0].startswith('ephemeral'):
                bdt.ephemeral_name = elements[0]
            else:
                # [snapshot-id]:[volume-size]:[delete-on-termination]:
                # [volume-type[:iops]]:[encrypted]

                if elements[0]:
                    bdt.snapshot_id = elements[0]

                arglen = len(elements)

                if arglen > 1 and elements[1]:
                    bdt.size = elements[1]

                if arglen > 2 and elements[2]:
                    bdt.delete_on_termination = \
                        elements[2].lower() == 'true'

                if arglen > 3 and elements[3]:
                    bdt.volume_type = elements[3]

                    if bdt.volume_type not in ('standard', 'gp2', 'io1'):
                        self._logger.warning(
                            'Unrecognized block device volume type'
                            ' [%s]' % (bdt.volume_type))

                    if bdt.volume_type == 'io1':
                        if arglen < 5:
                            raise ConfigurationError(
                                'Malformed block device mapping'
                                ' specification for device [%s]. Missing'
                                ' value for \'iops\'' % (device))

                        try:
                            bdt.iops = int(elements[4])
                        except ValueError:
                            raise ConfigurationError(
                                'Malformed value [%s] for IOPS. Must be an'
                                ' integer value.' % (elements[4]))

                # Determine value of 'encrypted' flag (either undefined or the
                # string 'encrypted')
                if (arglen > 4 and elements[4] and bdt.volume_type != 'io1') or \
                        (arglen > 5 and bdt.volume_type == 'io1' and elements[5]):
                    encrypted_str = elements[5].lower() \
                        if bdt.volume_type == 'io1' else elements[4].lower()

                    # Value must be empty or 'encrypted'
                    if encrypted_str and encrypted_str != 'encrypted':
                        raise ConfigurationError(
                            'Malformed \'encrypted\' flag [%s]. Must be'
                            ' undefined (for no encryption) or'
                            ' \'encrypted\'' % (encrypted_str))

                    bdt.encrypted = encrypted_str == 'encrypted'

            # Add device mapping
            bdm[device] = bdt

        self._logger.debug('block device map: %s' % (bdm))

        return bdm

    def __get_instance_by_instance_id(self, conn: EC2Connection,
                                      instance_id: str) \
            -> Optional[boto.ec2.instance.Instance]:
        result = conn.get_only_instances(instance_ids=[instance_id])
        if not result:
            return None

        return result[0]

    def start(self, addNodesRequest: dict, dbSession: Session,
              dbHardwareProfile: HardwareProfile,
              dbSoftwareProfile: Optional[SoftwareProfile] = None) \
            -> List[Node]:
        """
        Create one or more nodes

        :raises InvalidArgument:
        """

        self._logger.debug(
            'start(addNodeRequest=[%s], dbSession=[%s],'
            ' dbHardwareProfile=[%s], dbSoftwareProfile=[%s])' % (
                addNodesRequest, dbSession, dbHardwareProfile.name,
                dbSoftwareProfile.name if dbSoftwareProfile else '(none)'))

        # Get connection to AWS
        launch_request = LaunchRequest(
            hardwareprofile=dbHardwareProfile,
            softwareprofile=dbSoftwareProfile,
        )
        launch_request.addNodesRequest = addNodesRequest

        # resource_adapter_configuration is set through the validation API;
        # ensure sane default is used
        cfgname = addNodesRequest.get(
            'resource_adapter_configuration',
            DEFAULT_CONFIGURATION_PROFILE_NAME)

        launch_request.configDict = self.getResourceAdapterConfig(cfgname)
        if not launch_request.configDict:
            raise InvalidArgument(
                'Unable to get resource adapter configuration'
            )

        launch_request.conn = self.getEC2Connection(launch_request.configDict)

        if 'spot_instance_request' in addNodesRequest:
            # handle EC2 spot instance request
            return self.__request_spot_instances(
                dbSession, launch_request
            )

        if 'nodeDetails' in addNodesRequest and \
                addNodesRequest['nodeDetails']:
            # Instances already exist, create node records
            if 'metadata' in addNodesRequest['nodeDetails'][0] and \
                    'ec2_instance_id' in \
                    addNodesRequest['nodeDetails'][0]['metadata']:
                # inserting nodes based on metadata
                nodes = self.__insert_nodes(dbSession, launch_request)

                dbSession.commit()

                return nodes

        nodes = self.__add_active_nodes(dbSession, launch_request) \
            if dbSoftwareProfile and not dbSoftwareProfile.isIdle else \
            self.__add_idle_nodes(dbSession, launch_request)

        # This is a necessary evil for the time being, until there's
        # a proper context manager implemented.
        self.addHostApi.clear_session_nodes(nodes)

        return nodes

    def __add_active_nodes(self, session: Session,
                           launch_request: LaunchRequest) -> List[Node]:
        """
        Add active nodes
        """

        if launch_request.configDict['use_instance_hostname']:
            # Create instances before node records. We need to the
            # instance to exist to get the host name for the node
            # record.
            self.__prelaunch_instances(session, launch_request)
        else:
            # Create node records before instances
            self.__add_hosts(session, launch_request)

        nodes = self.__process_node_request_queue(session, launch_request)

        vcpus = self.get_instance_size_mapping(
            launch_request.configDict['instancetype']) \
            if 'vcpus' not in launch_request.configDict else \
            launch_request.configDict['vcpus']

        for node in nodes:
            node.vcpus = vcpus

        return nodes

    def __insert_nodes(self, session: Session,
                       launch_request: LaunchRequest) -> List[Node]:
        """
        Directly insert nodes with pre-existing AWS instances

        This is primarily used for supporting spot instances where an
        AWS instance exists before the Tortuga associated node record.
        """

<<<<<<< HEAD
        self._logger.debug(
            'Inserting {} node(s)'.format(
                len(launch_request.addNodesRequest['nodeDetails']))
=======
        self.getLogger().info(
            'Inserting %d node(s)',
            len(launch_request.addNodesRequest['nodeDetails']),
>>>>>>> 8e6584cd
        )

        nodes: List[Node] = []

        for nodedetail in launch_request.addNodesRequest['nodeDetails']:
            node = self.__upsert_node(session, launch_request, nodedetail)
            if not node:
                continue

            nodes.append(node)

        return nodes

    def __get_node_by_instance(self, session: Session,
                               instance_id: str) -> Optional[Node]:
        try:
            return session.query(InstanceMapping).filter(
                InstanceMapping.instance==instance_id  # noqa
            ).one().node
        except NoResultFound:
            pass

        return None

    def __get_spot_instance_metadata(self, session: Session, sir_id: str) -> Optional[InstanceMetadata]:
        try:
            return session.query(
                InstanceMetadata
            ).filter(InstanceMetadata.key==sir_id).one()  # noqa
        except NoResultFound:
            pass

        return None


    def __upsert_node(self, session: Session, launch_request: LaunchRequest,
                      nodedetail: dict) -> Optional[Node]:
        """
        """
        instance_id: Optional[str] = \
            nodedetail['metadata']['ec2_instance_id'] \
            if 'metadata' in nodedetail and \
            'ec2_instance_id' in nodedetail['metadata'] else None
        if not instance_id:
            # TODO: currently not handled
            self.getLogger().error(
                'instance_id not set in metadata. Unable to insert AWS nodes'
                ' without backing instance'
            )

            return None

        instance = self.__get_instance_by_instance_id(
            launch_request.conn, instance_id
        )
        if not instance:
            self.getLogger().warning(
                'Error inserting node [%s]. AWS instance [%s] does not exist',
                instance_id,
            )

            return None

        node_created = False

        node = self.__get_node_by_instance(session, instance_id)
        if node is None:
            try:
                node = self.__create_node(session, launch_request, nodedetail)

                # Add tags
                self.getLogger().info('Assigning tags to instance [%s]', instance.id)

                self.__assign_tags(
                    launch_request.configDict,
                    launch_request.conn,
                    node,
                    instance
                )

<<<<<<< HEAD
                if not instance:
                    self._logger.warning(
                        'Error inserting node [{0}]. AWS instance [{1}]'
                        ' does not exist'.format(
                            fqdn, nodedetail['metadata']['ec2_instance_id']))
=======
                node_created = True
            except InvalidArgument:
                self.getLogger().exception(
                    'Error creating new node record in insert workflow'
                )
>>>>>>> 8e6584cd

                raise
        else:
            self.getLogger().debug(
                'Found existing node record [%s] for instance id [%s]',
                node.name, instance_id
            )

<<<<<<< HEAD
                self._logger.debug(
                    '__insert_nodes(): add node [{0}]'
                    ' instance: [{1}]'.format(
                        fqdn,
                        nodedetail['metadata']['ec2_instance_id']))
            else:
                instance = None

                self._logger.debug(
                    '__insert_nodes(): add node [{0}]'.format(fqdn))
=======
        # set node properties
        node.instance = InstanceMapping(instance=instance_id)

        # find spot instance request
        # TODO: do we need to support non-spot instance node insertion?
        sir_id = nodedetail['metadata']['spot_instance_request_id']
>>>>>>> 8e6584cd

        result = self.__get_spot_instance_metadata(session, sir_id)
        if not result:
            self.getLogger().error(
                'Unable to find matching spot instand request: %s',
                sir_id,
            )

            return None

        self.getLogger().info(
            'Matching spot instance request [%s] to instance id [%s]',
            sir_id, instance_id
        )

        node.instance.instance_metadata.append(result)

        if node_created:
            # only fire the new node event if creating the record for the
            # first time
            self.fire_provisioned_event(node)

        return node

    def __create_node(self, session: Session, launch_request: LaunchRequest,
                      nodedetail: dict) -> Node:
        """
        :raises InvalidArgument:
        """
        if launch_request.hardwareprofile.nameFormat != '*':
            # Generate host name for spot instance
            fqdn = self.addHostApi.generate_node_name(
                session,
                launch_request.hardwareprofile.nameFormat,
                dns_zone=launch_request.configDict.get('dns_domain')
            )
        else:
            fqdn = nodedetail.get('name')
            if fqdn is None:
                raise InvalidArgument(
                    'Unable to insert node(s) without name'
                )

<<<<<<< HEAD
                # Add tags
                self._logger.debug(
                    'Assigning tags to instance [{0}]'.format(
                        instance.id))
=======
        # TODO: handle this not being defined
        ip = nodedetail['metadata']['ec2_ipaddress']
>>>>>>> 8e6584cd

        self._pre_add_host(
            fqdn,
            launch_request.hardwareprofile.name,
            launch_request.softwareprofile.name,
            ip,
        )

        return Node(
            name=fqdn,
            softwareprofile=launch_request.softwareprofile,
            hardwareprofile=launch_request.hardwareprofile,
            isIdle=False,
            state=state.NODE_STATE_PROVISIONED,
            addHostSession=self.addHostSession,
            nics=[Nic(ip=ip, boot=True)],
        )

    def __request_spot_instances(
                self,
                session: Session,
                launch_request: LaunchRequest
            ) -> List[Node]:
        """
        Make request for EC2 spot instances. Spot instance arguments are
        passed through 'addNodesRequest' in the dictionary
        'spot_instance_request.

        Minimally, 'price' needs to be specified. Sane defaults exist for all
        other values, similar to those used in the AWS Management Console.

        :raises OperationFailed:
        """

        addNodesRequest = launch_request.addNodesRequest

        cfgname = addNodesRequest.get('resource_adapter_configuration') \
            if addNodesRequest else DEFAULT_CONFIGURATION_PROFILE_NAME

        dbHardwareProfile = launch_request.hardwareprofile
        dbSoftwareProfile = launch_request.softwareprofile

        configDict = launch_request.configDict

        conn = launch_request.conn

<<<<<<< HEAD
        self._logger.debug(
            'request_spot_instances(addNodeRequest=[%s], dbSession=[%s],'
            ' dbHardwareProfile=[%s], dbSoftwareProfile=[%s])' % (
                addNodesRequest, dbSession, dbHardwareProfile.name,
                dbSoftwareProfile.name))

        self._validate_ec2_launch_args(conn, configDict)

        security_group_ids: Optional[List[str]] = \
            self.__get_security_group_ids(configDict, conn)

=======
        self.getLogger().debug(
            'request_spot_instances: addNodesRequest=[%s], '
            ' dbHardwareProfile=[%s], dbSoftwareProfile=[%s])',
            addNodesRequest,
            dbHardwareProfile.name,
            dbSoftwareProfile.name,
        )

        self._validate_ec2_launch_args(conn, configDict)

>>>>>>> 8e6584cd
        try:
            if configDict['use_instance_hostname']:
                nodes: List[Node] = []

                args = self.__get_request_spot_instance_args(
                    conn,
                    addNodesRequest,
                    configDict,
                )

                resv = conn.request_spot_instances(
                    addNodesRequest['spot_instance_request']['price'],
                    configDict['ami'],
                    **args,
                )

                self.__post_add_spot_instance_request(
                    session,
                    resv,
                    dbHardwareProfile,
                    dbSoftwareProfile,
                    cfgname=cfgname,
                )
            else:
                nodes = self.__create_nodes(session,
                                            configDict,
                                            dbHardwareProfile,
                                            dbSoftwareProfile,
                                            count=addNodesRequest['count'],
                                            initial_state='Allocated')

                session = self.session

                for node in nodes:
                    args = self.__get_request_spot_instance_args(
                        conn,
                        addNodesRequest,
                        configDict,
                        node=node)

                    resv = conn.request_spot_instances(
                        addNodesRequest['spot_instance_request']['price'],
                        configDict['ami'], **args)

                    # Update instance cache
                    metadata = {
                        'spot_instance_request': resv[0].id,
                    }

                    adapter_cfg = self.load_resource_adapter_config(
                        session, cfgname
                    )

                    node.instance = InstanceMapping(
                        metadata=metadata,
                        resource_adapter_configuration=adapter_cfg
                    )

                    # Post 'add' message onto message queue
                    self.__post_add_spot_instance_request(
<<<<<<< HEAD
                        resv,
                        dbHardwareProfile,
                        dbSoftwareProfile,
                        cfgname,
=======
                        session,
                        resv,
                        dbHardwareProfile,
                        dbSoftwareProfile,
                        cfgname=cfgname,
>>>>>>> 8e6584cd
                    )

                # this may be redundant...
                session.commit()
        except boto.exception.EC2ResponseError as exc:
            raise OperationFailed(
                'Error requesting EC2 spot instances: {0} ({1})'.format(
                    exc.message, exc.error_code))
<<<<<<< HEAD
        except Exception as exc:  # pylint: disable=broad-except
            self._logger.exception(
=======
        except Exception:  # pylint: disable=broad-except
            self.getLogger().exception(
>>>>>>> 8e6584cd
                'Fatal error making spot instance request')

        return nodes

    def __get_request_spot_instance_args(
                self,
                conn: EC2Connection,
                addNodesRequest: dict,
                configDict: Dict[str, Any],
                node: Optional[Node] = None
            ) -> Dict[str, Any]:
        """
        Create dict of args for boto request_spot_instances() API
        """

        # Get common AWS launch args
        args = self.__get_common_launch_args(
            conn,
            configDict,
            node=node,
            addNodesRequest=addNodesRequest
        )

        args['count'] = addNodesRequest.get('count', 1)

        if 'launch_group' in addNodesRequest:
            args['launch_group'] = addNodesRequest['launch_group']

<<<<<<< HEAD
        return args

    def __post_add_spot_instance_request(self, resv,
                                         dbHardwareProfile: HardwareProfile,
                                         dbSoftwareProfile: SoftwareProfile,
                                         cfgname: Optional[str] = None) \
            -> None:
        # Send message to awsspotd (using zeromq)
        context = zmq.Context()

        try:
            socket = context.socket(zmq.REQ)
            socket.connect("tcp://localhost:5555")

            try:
                for r in resv:
                    request = {
                        'action': 'add',
                        'spot_instance_request_id': r.id,
                        'softwareprofile': dbSoftwareProfile.name,
                        'hardwareprofile': dbHardwareProfile.name,
                    }

                    if cfgname:
                        request['resource_adapter_configuration'] = \
                            cfgname

                    socket.send(json.dumps(request))
=======
        if 'user_data' in args:
            # Due to a bug in "boto<=2.4.9", it is necessary to convert
            # user_data to bytes before passing it to launch
            args['user_data'] = args['user_data'].encode('utf-8')
>>>>>>> 8e6584cd

        return args

<<<<<<< HEAD
                    self._logger.debug(
                        'request_spot_instances():'
                        ' response=[{0}]'.format(message))
            finally:
                socket.close()
        finally:
            context.term()
=======
    def __post_add_spot_instance_request(
                self,
                session: Session,
                resv: boto.ec2.instance.Reservation,
                hardwareprofile: HardwareProfile,
                softwareprofile: SoftwareProfile,
                cfgname: str = DEFAULT_CONFIGURATION_PROFILE_NAME
            ) -> None:
        """
        Persist spot instance request to database. Notify awsspotd of new
        spot instance requests.
        """
        for r in resv:
            request = {
                'action': 'add',
                'spot_instance_request_id': r.id,
                'softwareprofile': softwareprofile.name,
                'hardwareprofile': hardwareprofile.name,
            }

            if cfgname:
                request['resource_adapter_configuration'] = cfgname

            session.add(
                InstanceMetadata(
                    key=r.id,
                    value=json.dumps(request),
                )
            )
>>>>>>> 8e6584cd

    def cancel_spot_instance_requests(self):
        """TODO"""

    def validate_start_arguments(self, addNodesRequest: Dict[str, Any],
                                 dbHardwareProfile: HardwareProfile,
                                 dbSoftwareProfile: SoftwareProfile) -> None: \
            # pylint: disable=unused-argument

        """
        Ensure arguments to start() instances are valid

        :raises InvalidArgument:
        :raises ConfigurationError:
        """

        super().validate_start_arguments(
            addNodesRequest, dbHardwareProfile, dbSoftwareProfile
        )

        configDict = self.getResourceAdapterConfig(
            addNodesRequest['resource_adapter_configuration']
        )

        # Must specify number of nodes for EC2
        if 'count' not in addNodesRequest or addNodesRequest['count'] < 1:
            raise InvalidArgument('Invalid node count')

        if dbHardwareProfile.nameFormat != '*':
            if configDict['use_reverse_dns_hostname']:
                raise ConfigurationError(
                    '\'use_reverse_dns_hostname\' is enabled, but hardware'
                    ' profile does not allow setting host names. Set hardware'
                    ' profile name format to \'*\' and retry.')
            elif configDict['use_instance_hostname']:
                raise ConfigurationError(
                    '\'use_instance_hostname\' is enabled, but hardware'
                    ' profile does not allow setting host names.  Set'
                    ' hardware profile name format to \'*\' and retry.')
        else:
            if not configDict['use_instance_hostname']:
                raise ConfigurationError(
                    '\'use_instance_hostname\' is disabled, but hardware'
                    ' profile does not have a name format defined')

    def __add_idle_nodes(self, session: Session,
                         launch_request: LaunchRequest) -> List[Node]:
        """
        Create nodes in idle state
        """

        addNodesRequest = launch_request.addNodesRequest
        dbHardwareProfile = launch_request.hardwareprofile
        dbSoftwareProfile = launch_request.softwareprofile

        nodes = []

        for _ in range(addNodesRequest['count']):
            addNodeRequest = {}

            addNodeRequest['addHostSession'] = self.addHostSession

            # Create a list of dicts containing the nic device name. One
            # entry for each nic defined in the hardware profile.

            addNodeRequest['nics'] = [
                {
                    'device': dbHardwareProfileNetwork.networkdevice.name,
                }
                for dbHardwareProfileNetwork in
                dbHardwareProfile.hardwareprofilenetworks
            ]

            # Create the node
            node = self.nodeApi.createNewNode(
                session, addNodeRequest, dbHardwareProfile,
                dbSoftwareProfile, validateIp=False)

            session.add(node)

            # Update instance cache
            node.instance = InstanceMapping(
                resource_adapter_configuration=self.load_resource_adapter_config(
                    session, addNodesRequest.get('resource_adapter_configuration')
                )
            )

            nodes.append(node)

            # Log node creation
            self._logger.debug('Created idle node [%s]' % (node.name))

        return nodes

    def _get_installer_ip(
            self, hardwareprofile: Optional[HardwareProfile] = None) -> str:
        if self.__installer_ip is None:
            if hardwareprofile and hardwareprofile.nics:
                self.__installer_ip = hardwareprofile.nics[0].ip
            else:
                self.__installer_ip = self.installer_public_ipaddress

        return self.__installer_ip

    def __get_common_user_data_settings(self, config: Dict[str, str],
                                        node: Optional[Node] = None) \
            -> Dict[str, Optional[str]]:
        """
        Returns dict containing resource adapter configuration metadata

        """

        installerIp = config['installer_ip'] \
            if config['installer_ip'] else \
            self._get_installer_ip(
                hardwareprofile=node.hardwareprofile if node else None)

        dns_domain_value = '\'{0}\''.format(config['dns_domain']) \
            if config.get('dns_domain', None) else None

        return {
            'installerHostName': self.installer_public_hostname,
            'installerIp': '\'{0}\''.format(installerIp)
                           if installerIp else 'None',
            'adminport': self._cm.getAdminPort(),
            'cfmuser': self._cm.getCfmUser(),
            'cfmpassword': self._cm.getCfmPassword(),
            'override_dns_domain': str(config.get('override_dns_domain',
                                                  False)),
            'dns_options': '\'{0}\''.format(config['dns_options'])
                           if config.get('dns_options', None) else None,
            'dns_domain': dns_domain_value,
            'dns_nameservers': _get_encoded_list(
                config.get('dns_nameservers', None)),
        }

    def __get_common_user_data_content(
            self, user_data_settings: Dict[str, str]) \
            -> str:  # pylint: disable=no-self-use
        return """\
installerHostName = '%(installerHostName)s'
installerIpAddress = %(installerIp)s
port = %(adminport)d
cfmUser = '%(cfmuser)s'
cfmPassword = '%(cfmpassword)s'

# DNS resolution settings
override_dns_domain = %(override_dns_domain)s
dns_options = %(dns_options)s
dns_search = %(dns_domain)s
dns_domain = %(dns_domain)s
dns_nameservers = %(dns_nameservers)s
""" % (user_data_settings)

    def __get_user_data(self, config: Dict[str, str],
                        node: Optional[Node] = None) -> str:
        """
        Return metadata to be associated with each launched instance
        """

        if 'user_data_script_template' in config:
            with open(config['user_data_script_template']) as fp:
                return self.__get_user_data_script(fp, config, node=node)

        # process template file specified by 'cloud_init_script_template'
        # as YAML cloud-init configuration data
        return self.expand_cloud_init_user_data_template(config, node=node)

    def __get_user_data_script(self, fp: TextIO,
                               config: Dict[str, str],
                               node: Optional[Node] = None) -> str:
        settings_dict = self.__get_common_user_data_settings(config, node)

        result = ''

        for inp in fp.readlines():
            if inp.startswith('### SETTINGS'):
                # substitute "SETTINGS" section in template
                result += self.__get_common_user_data_content(settings_dict)

                continue

            result += inp

        if node and not config['use_instance_hostname']:
            # Use cloud-init to set fully-qualified domain name of instance
            cloud_init = """#cloud-config

fqdn: %s
""" % (node.name)

            combined_message = MIMEMultipart()

            sub_message = MIMEText(
                cloud_init, 'text/cloud-config', sys.getdefaultencoding())
            filename = 'user-data.txt'
            sub_message.add_header(
                'Content-Disposition',
                'attachment; filename="%s"' % (filename))
            combined_message.attach(sub_message)

            sub_message = MIMEText(
                result, 'text/x-shellscript', sys.getdefaultencoding())
            filename = 'bootstrap.py'
            sub_message.add_header(
                'Content-Disposition',
                'attachment; filename="%s"' % (filename))
            combined_message.attach(sub_message)

            return str(combined_message)

        # Fallback to default behaviour
        return result

    def __prelaunch_instances(self, dbSession: Session,
                              launch_request: LaunchRequest):
        """
        Launch EC2 instances prior to creating node records

        This method can only be used when the user metadata is same for
        all instances.
        """

        # log information about request
        self.__common_prelaunch(launch_request)

        try:
            reservation = self.__launchEC2(
                launch_request.conn, launch_request.configDict,
                count=launch_request.addNodesRequest['count'],
                addNodesRequest=launch_request.addNodesRequest,
            )
        except Exception as exc:
            # AWS error, unable to proceed
            self._logger.exception('AWS error launching instances')

            raise CommandFailed(str(exc))

        launch_request.node_request_queue = \
            [dict(instance=instance, status='launched')
             for instance in reservation.instances]

        # Wait for instances to reach 'running' state
        self.__wait_for_instances(dbSession, launch_request)

    def __add_hosts(self, dbSession: Session,
                    launch_request: LaunchRequest) -> None:
        """
        The "normal" add hosts workflow: create node records,
        launch one AWS instance for each node record, and map them.

        Raises:
            NetworkNotFound
        """

        conn = launch_request.conn
        configDict = launch_request.configDict
        addNodesRequest = launch_request.addNodesRequest
        dbHardwareProfile = launch_request.hardwareprofile
        dbSoftwareProfile = launch_request.softwareprofile

        count = addNodesRequest['count']

        self._logger.info(
            f'Preallocating {count} node(s) for mapping to AWS instances')

        nodes = self.__create_nodes(dbSession,
                                    configDict,
                                    dbHardwareProfile,
                                    dbSoftwareProfile,
                                    count=count)

        dbSession.add_all(nodes)
        dbSession.commit()

        launch_request.node_request_queue = init_node_request_queue(nodes)

        instances_launched = 0
        launch_exception = None

        resource_adapter_config = self.load_resource_adapter_config(
            dbSession,
            addNodesRequest.get('resource_adapter_configuration')
        )

        # log information about request
        self.__common_prelaunch(launch_request)

        try:
            for node_request in launch_request.node_request_queue:
                # Launch instance
                try:
                    node_request['instance'] = \
                        self.__launchEC2(
                            conn,
                            configDict,
                            node=node_request['node'],
                            addNodesRequest=addNodesRequest
                        ).instances[0]

                    node_request['status'] = 'launched'

                    # Update instance cache as soon as instance launched

                    node_request['node'].instance = InstanceMapping(
                        instance=node_request['instance'].id,
                        resource_adapter_configuration=resource_adapter_config
                    )

                    # Increment launched instances counter
                    instances_launched += 1
                except CommandFailed as exc:
                    node_request['status'] = 'error'

                    self._logger.exception(
                        'Error launching AWS instance')

                    launch_exception = exc

                    # Halt processing of node request queue
                    break

            if instances_launched == 0:
                # Delete all failed node records
                self.__delete_failed_nodes(dbSession, launch_request)

                raise launch_exception

            # Wait on successfully launched instances
            self.__wait_for_instances(dbSession, launch_request)
        except Exception as exc:  # pylint: disable=broad-except
            if instances_launched == 0:
                raise

            self._logger.exception(
                'Exception while launching instances')

    def __delete_failed_nodes(self, dbSession: Session,
                              launch_request: LaunchRequest): \
            # pylint: disable=no-self-use
        for node_request in launch_request.node_request_queue:
            node = node_request['node']

            dbSession.delete(node)

    def __process_node_request_queue(self, dbSession: Session,
                                     launch_request: LaunchRequest) \
            -> List[Node]:
        """
        Iterate over all instances/nodes that have been started
        successfully. Clean up those that didn't start or timed out before
        reaching 'running' state.
        """

        count = launch_request.addNodesRequest['count']
        node_request_queue = launch_request.node_request_queue

        completed = 0

        # Iterate over all nodes in node request queue, cleaning up after
        # any that failed to launch
        for node_request in node_request_queue:
            if node_request['status'] == 'running':
                # Just count nodes in 'running' state
                completed += 1

                continue

            # clean up failed launches
            node = node_request.get('node')

            if not node:
                # instance launched, but no node record created
                continue

            # Ensure session node cache entry removed for failed launch
            AddHostServerLocal.clear_session_node(node)

            # finally, delete node record from database
            dbSession.delete(node)

        # Commit database transaction
        dbSession.commit()

        # Report if fewer than requested nodes launched
        if completed and completed < count:
            warnmsg = ('only %d of %d requested instances launched'
                       ' successfully' % (completed, count))

            self._logger.warning(warnmsg)

        return [node_request['node']
                for node_request in node_request_queue
                if node_request['status'] == 'running']

    def __aws_check_instance_state(self, instance):
        try:
            instance.update()
        except boto.exception.EC2ResponseError as exc:
            # Not even the sample boto code appears to handle this
            # scenario. It appears there's a race condition between
            # creating an instance and polling for the instance
            # status.
            # If the poll occurs before the instance has been
            # "registered" by the EC2 backend, it's possible the
            # update() call will raise a "not found" exception.
            # Subsequent update() calls are successful.

            self._logger.debug(
                'Ignoring exception raised while'
                ' updating instance: %s' % (str(exc)))

            return None

        return instance.state

    def process_item(self, launch_request: LaunchRequest, node_request: dict):
        """
        Raises:
            OperationFailed
            AWSOperationTimeoutError
        """

        max_sleep_time = 7000
        sleep_interval = 2000

        instance = node_request['instance']

        # Initially sleep for 10s prior to polling
        total_sleep_time = self.LAUNCH_INITIAL_SLEEP_TIME
        gevent.sleep(total_sleep_time)

        if self.__aws_check_instance_state(instance) == 'running':
            return

        for retries in itertools.count(1):
            temp = min(max_sleep_time, sleep_interval * 2 ** retries)

            sleeptime = (temp / 2 + random.randint(0, temp / 2)) / 1000.0

            self._logger.debug(
                'Sleeping %.2f seconds on instance [%s]' % (
                    sleeptime, instance.id))

            # Wait before polling instance state
            gevent.sleep(sleeptime)

            total_sleep_time += sleeptime

            state = self.__aws_check_instance_state(instance)

            if state == 'running':
                # Success! Instance reached running state.
                return

            if total_sleep_time >= launch_request.configDict['createtimeout']:
                raise AWSOperationTimeoutError(
                    'Timeout waiting for instance [{0}]'.format(instance.id))

            if instance.state != 'pending':
                # Instance in unexpected state, report error
                node_request['status'] = instance.state

                self._logger.error(
                    'Instance [%s] in unexpected state [%s]' % (
                        instance.state))

                raise OperationFailed(
                    'Error launching instance: state=[{0}]'.format(
                        instance.state))

    def __failed_launch_cleanup_handler(self, session: Session,
                                        node_request: dict) -> None:
        """
        Clean up routine Run when instance does not reach running state
        within create timeout period or reaches unexpected state.
        """

        self._logger.error(
            'Terminating failed instance [{0}]'.format(
                node_request['instance'].id))

        node = node_request['node'] if 'node' in node_request else None

        # this step may not be necessary but ensure instance isn't left
        # running if any transient condition caused the failure

        try:
            node_request['instance'].terminate()
        except boto.exception.EC2ResponseError as exc:
            self._logger.warning(
                'Error while terminating instance [{0}]: {1}'.format(
                    node_request['instance'].id, exc.message))

        if node:
            # Clean up instance cache
            session.delete(node.instance)

    def __wait_for_instance_coroutine(
            self, launch_request: LaunchRequest, dbSession: Session,
            queue: gevent.queue.JoinableQueue) -> NoReturn:
        """
        Process one node request from queue
        """

        configDict = launch_request.configDict

        while True:
            node_request = queue.get()

            try:
                with gevent.Timeout(
                        configDict['launch_timeout'], TimeoutError):
                    self.process_item(launch_request, node_request)

                    self._logger.info(
                        'Instance [{0}] running'.format(
                            node_request['instance'].id))

                    # Instance launched successfully
                    self.__post_launch_action(
                        dbSession, launch_request, node_request)
            except Exception as exc:  # pylint: disable=broad-except
                # Instance launch failed
                if isinstance(exc, (AWSOperationTimeoutError, TimeoutError)):
                    logmsg = (
                        'Launch operation failed: timeout waiting for'
                        ' instance(s)')
                else:
                    logmsg = 'Instance launch failed: {0}'.format(str(exc))

                self._logger.error(logmsg)

                # Mark request as failed
                node_request['status'] = 'error'

                # Terminate instance
                self.__failed_launch_cleanup_handler(dbSession, node_request)
            finally:
                queue.task_done()

    def __wait_for_instances(self, dbSession: Session,
                             launch_request: LaunchRequest) -> None:
        """
        :raises ConfigurationError:
        :raises NicNotFound:
        """

        self._logger.info(
            'Waiting for session [%s] to complete...', self.addHostSession,
        )

        # Initialize workqueue
        queue = gevent.queue.JoinableQueue()

        # Create coroutines to wait for instances to reach running state.
        #
        # Process only 10 instances at a time to prevent triggering AWS
        # API rate limiting.
        for _ in range(min(len(launch_request.node_request_queue), 10)):
            gevent.spawn(
                self.__wait_for_instance_coroutine,
                launch_request,
                dbSession,
                queue,
            )

        # Enqueue node requests
        for node_request in launch_request.node_request_queue:
            queue.put(node_request)

        # Process queue
        queue.join()

    def __post_launch_action(self, dbSession: Session,
                             launch_request: LaunchRequest,
                             node_request: dict) -> None:
        """
        Perform tasks after instance has been launched successfully

        Raises:
            AWSOperationTimeoutError
            ConfigurationError
        """

        instance = node_request['instance']

        if 'node' not in node_request:
            # create node record for instance

            self._logger.debug(
                'Creating node record for instance [{0}]'.format(
                    instance.id))

            # create Node record
            node = self.__create_nodes(dbSession,
                                       launch_request.configDict,
                                       launch_request.hardwareprofile,
                                       launch_request.softwareprofile)[0]

            dbSession.add(node)

            node_request['node'] = node
        else:
            node = node_request['node']

        primary_nic = get_primary_nic(node.nics)

        # Set IP for node
        primary_nic.ip = instance.private_ip_address

        if launch_request.configDict['use_instance_hostname']:
            # Update node name based on instance name assigned by AWS
            node.name = self.__get_node_name(launch_request, instance)

            if instance.public_dns_name:
                node.public_hostname = instance.public_dns_name

            resource_adapter_configuration = self.load_resource_adapter_config(
                dbSession,
                launch_request.addNodesRequest.get('resource_adapter_configuration')
            )

            node.instance = InstanceMapping(
                instance=instance.id,
                resource_adapter_configuration=resource_adapter_configuration,
            )

        # Commit node record changes (incl. host name and/or IP address)
        dbSession.commit()

        self._pre_add_host(
            node.name,
            node.hardwareprofile.name,
            node.softwareprofile.name,
            primary_nic.ip)

        # Assign instance tags
        self._logger.debug(
            'Assigning tags to instance [{0}]'.format(instance.id))

        total_sleep = 0

        while total_sleep < launch_request.configDict['createtimeout']:
            try:
                self.__assign_tags(
                    launch_request.configDict, launch_request.conn, node,
                    instance)

                break
            except boto.exception.EC2ResponseError as exc:
                self._logger.debug(
                    'Ignoring exception tagging instances: {0}'.format(
                        str(exc)))

            gevent.sleep(3)

            total_sleep += 3

        if total_sleep >= launch_request.configDict['createtimeout']:
            raise AWSOperationTimeoutError(
                'Timeout attempting to assign tags to instance {0}'.format(
                    instance.id))

        if total_sleep:
            self._logger.debug(
                'Waited %d seconds tagging instance %s' % (
                    total_sleep, instance.id))

        # This node is ready
        node_request['status'] = 'running'

        node.state = state.NODE_STATE_PROVISIONED

        self.fire_provisioned_event(node)

    def __assign_tags(self, configDict: dict, conn: EC2Connection,
                      node: Node, instance):
        """
        Add tags to instance and attached EBS volumes
        """

        if not configDict.get('use_tags', None):
            return

        instance_specific_tags = {
            'tortuga:softwareprofile':
                node.softwareprofile.name,
            'tortuga:hardwareprofile':
                node.hardwareprofile.name,
            'tortuga:installer_hostname':
                self.installer_public_hostname,
            'tortuga:installer_ipaddress':
                configDict['installer_ip']
                if configDict['installer_ip'] else
                self.installer_public_ipaddress,
        }

        instance_specific_tags.update(configDict.get('tags', {}))

        if configDict['use_instance_hostname']:
            # Use default "Name" tag, if not defined in adapter
            # configuration
            if 'Name' not in configDict.get('tags', {}):
                instance_specific_tags['Name'] = 'Tortuga compute node'
        else:
            # Fallback to default behaviour
            instance_specific_tags['Name'] = node.name

        self.__addTags(conn, [instance.id], instance_specific_tags)

        # Volumes are tagged with user-defined tags only (not instance
        # specific resources)
        self.__tag_ebs_volumes(conn, configDict, instance)

    def __get_node_name(self, launch_request, instance):
        if launch_request.configDict['use_reverse_dns_hostname']:
            ip = instance.private_ip_address

            # use reverse DNS host name
            self._logger.debug(
                'Using reverse DNS lookup of IP [{}]'.format(ip))

            try:
                hostent = socket.gethostbyaddr(ip)

                return hostent[0]
            except socket.herror:
                name = instance.private_dns_name

                self._logger.debug(
                    'Error performing reverse lookup.'
                    ' Using AWS-assigned name: [{}]'.format(name))

                return name

        if launch_request.configDict.get('override_dns_domain', None):
            hostname, _ = instance.private_dns_name.split('.', 1)

            # Use EC2-assigned host name with 'private_dns_zone'.
            return '{0}.{1}'.format(
                hostname, launch_request.configDict.get('dns_domain', None))

        return instance.private_dns_name

    def __create_nodes(self, session: Session,
                       configDict: Dict[str, Any],
                       hardwareprofile: HardwareProfile,
                       softwareprofile: SoftwareProfile,
                       count: int = 1,
                       initial_state: Optional[str] = 'Launching') \
            -> List[Node]:
        """
        Creates new node object(s) with corresponding primary nic

        Raises:
            NetworkNotFound
        """

        nodes = []

        for _ in range(count):
            node = Node()

            # Generate the 'internal' host name
            if hardwareprofile.nameFormat != '*':
                # Generate node name
                node.name = self.addHostApi.generate_node_name(
                    session,
                    hardwareprofile.nameFormat,
                    dns_zone=configDict.get('dns_domain', None)
                )

            node.state = initial_state
            node.isIdle = False
            node.hardwareprofile = hardwareprofile
            node.softwareprofile = softwareprofile
            node.addHostSession = self.addHostSession

            # Create primary network interface
            node.nics.append(Nic(boot=True))

            nodes.append(node)

        return nodes

    def __parseEC2ResponseError(self, ex): \
            # pylint: disable=no-self-use
        """
        Helper method for parsing failed AWS API call
        """

        if ex.body:
            xmlDom = ET.fromstring(ex.body)

            msgElement = xmlDom.find('.//Message')

            if msgElement is not None:
                extErrMsg = msgElement.text
        else:
            extErrMsg = None

        return extErrMsg

    def __tag_ebs_volumes(self, conn, configDict, instance):
        # Get list of all EBS volumes associated with instance
        resource_ids = [
            bdm.volume_id
            for bdm in instance.block_device_mapping.values()
            if bdm.volume_id]

        # Add tags
        if resource_ids and 'tags' in configDict and configDict['tags']:
            self.__addTags(conn, resource_ids, configDict['tags'])

    def __get_security_group_by_name(self, conn, groupname): \
            # pylint: disable=no-self-use
        # For reasons unknown to me, Amazon will reject the request for
        # retrieving a VPC security group by name. This is why we iterate
        # over the list of all security groups to find the matching name.

        security_group = None

        for security_group in conn.get_all_security_groups():
            if security_group.name == groupname:
                break
        else:
            return None

        return security_group

    def _validate_ec2_launch_args(self, conn: EC2Connection,
                                  configDict: Dict[str, Any]):
        # # Get the kernel, if specified
        # if 'aki' in configDict and configDict['aki']:
        #     try:
        #         conn.get_all_kernels(configDict['aki'])
        #     except boto.exception.EC2ResponseError, ex:
        #         # Image isn't found, could be permission error or
        #         # non-existent error
        #         extErrMsg = self.__parseEC2ResponseError(ex)

        #         raise CommandFailed('Unable to access kernel [%s] (%s)' % (
        #             configDict['aki'], extErrMsg or '<no reason provided>'))

        # # Get the ramdisk, if specified
        # if 'ari' in configDict and configDict['ari']:
        #     try:
        #         conn.get_all_ramdisks(configDict['ari'])
        #     except boto.exception.EC2ResponseError, ex:
        #         # Image isn't found, could be permission error or
        #         # non-existent error

        #         extErrMsg = self.__parseEC2ResponseError(ex)

        #         raise CommandFailed(
        #             'Unable to access ramdisk [%s] (%s)' % (
        #                 configDict['ari'],
        #                 extErrMsg or '<no reason provided>'))

        # Create placement group if needed.
        if configDict.get('placementgroup'):
            try:
                self._logger.debug(
                    'Attempting to create placement group [%s]' % (
                        configDict['placementgroup']))

                conn.create_placement_group(configDict['placementgroup'])

                self._logger.debug(
                    'Created placement group [%s]' % (
                        configDict['placementgroup']))
            except boto.exception.EC2ResponseError as ex:
                # let this fail, group may already exist

                extErrMsg = self.__parseEC2ResponseError(ex)

                self._logger.warning(
                    'Unable to create placement group [%s] (%s)' % (
                        configDict['placementgroup'],
                        extErrMsg or '<no reason provided>'))

    def __get_common_launch_args(
            self, conn: EC2Connection, configDict: Dict[str, Any],
            node: Optional[Node] = None, *,
            addNodesRequest: Optional[dict] = None) -> Dict[str, Any]:
        """
        Return key-value pairs of arguments for passing to launch API
        """

        args = {
            'key_name': configDict['keypair'],
            'instance_type': configDict['instancetype'],
        }

        value = configDict.get('zone')
        if value is not None:
            args['placement'] = value

        value = configDict.get('placementgroup')
        if value is not None:
            args['placement_group'] = value

        if configDict['cloud_init']:
            args['user_data'] = self.__get_user_data(configDict, node=node)

        if 'aki' in configDict and configDict['aki']:
            # Override kernel used for new instances
            args['kernel_id'] = configDict['aki']

        if 'ari' in configDict and configDict['ari']:
            # Override ramdisk used for new instances
            args['ramdisk_id'] = configDict['ari']

        # Build 'block_device_map'
        args['block_device_map'] = \
            self.__build_block_device_map(
                conn,
                configDict['block_device_map']
                if 'block_device_map' in configDict else None,
                configDict['ami'])

        if 'ebs_optimized' in configDict:
            args['ebs_optimized'] = configDict['ebs_optimized']

        if 'monitoring_enabled' in configDict:
            args['monitoring_enabled'] = configDict['monitoring_enabled']

        if 'iam_instance_profile_name' in configDict and \
                configDict['iam_instance_profile_name']:
            args['instance_profile_name'] = \
                configDict['iam_instance_profile_name']

        if 'subnet_id' in configDict and \
                configDict['subnet_id'] is not None:
            subnet_id = configDict['subnet_id']

            private_ip_address = get_private_ip_address_argument(
                addNodesRequest
            ) if addNodesRequest else None

            if private_ip_address:
                self._logger.debug(
                    'Assigning ip address [%s] to new instance',
                    private_ip_address
                )

            # If "subnet_id" is defined, we know the instance belongs to a
            # VPC. Handle the security group differently.
            primary_nic = NetworkInterfaceSpecification(
                subnet_id=subnet_id,
                groups=configDict.get('securitygroup'),
                associate_public_ip_address=configDict[
                    'associate_public_ip_address'],
                private_ip_address=private_ip_address,
            )

            args['network_interfaces'] = \
                NetworkInterfaceCollection(primary_nic)
        else:
            # Default instance (non-VPC)
            args['security_groups'] = configDict.get('securitygroup', [])

        return args

    def __launchEC2(self, conn: EC2Connection, configDict: Dict[str, Any],
                    *, count: int = 1, node: Optional[Node] = None,
                    addNodesRequest: Optional[dict] = None):
        """
        Launch EC2 instances. If 'node' is specified, Tortuga node
        record exists at time of instance creation.

        :raises CommandFailed:
        """

        self._validate_ec2_launch_args(conn, configDict)

        runArgs = self.__get_common_launch_args(
            conn,
            configDict,
            node=node,
            addNodesRequest=addNodesRequest
        )

        try:
            return conn.run_instances(
                configDict['ami'], max_count=count, **runArgs
            )
        except boto.exception.EC2ResponseError as ex:
            extErrMsg = self.__parseEC2ResponseError(ex)

            # Pass the exception message through for status message
            # aesthetic purposes
            raise CommandFailed('AWS error: %s' % (extErrMsg))

    def __build_block_device_map(self, conn: EC2Connection,
                                 block_device_map, image_id: str):
        result = None

        if block_device_map:
            # Use block device mapping from adapter configuration
            self._logger.debug(
                'Setting \'block_device_map\' argument to [%s]' % (
                    block_device_map))

            result = block_device_map

        ami = conn.get_image(image_id)

        # determine root device name
        root_block_devices = ec2_get_root_block_devices(ami)

        if root_block_devices:
            root_block_device = root_block_devices[0]

            if not result or root_block_device not in iter(result.keys()):
                # block device map previously undefined. Add entry for root
                # device
                if not result:
                    bdm = boto.ec2.blockdevicemapping.BlockDeviceMapping()

                    result = bdm
                else:
                    bdm = result

                # Add block device mapping entry for root disk
                bdt = boto.ec2.blockdevicemapping.BlockDeviceType()
                bdm[root_block_device] = bdt

            # Mark root block device for deletion on termination
            result[root_block_device].delete_on_termination = True
        else:
            self._logger.warning(
                'Unable to determine root device name for'
                ' AMI [%s]' % (ami.id))

            self._logger.warning(
                'Delete on termination flag cannot be set')

        for device, bd in result.items():
            logmsg = 'BDM: device=[{0}], size=[{1}]'.format(
                device, bd.size if bd.size else '<default>')

            if bd.ephemeral_name:
                logmsg += ', ephemeral_name=[{0}]'.format(
                    bd.ephemeral_name)

            logmsg += ', delete_on_termination=[{0}]'.format(
                bd.delete_on_termination)

            if bd.volume_type:
                logmsg += ', volume_type=[{0}]'.format(bd.volume_type)

            self._logger.debug(logmsg)

        return result

    def stop(self, hardwareProfileName, deviceName):
        """
        Stops addhost daemon from creating additional nodes
        """

    def suspendActiveNode(self, node: Node) -> bool: \
            # pylint: disable=unused-argument
        return False

    def idleActiveNode(self, nodes: List[Node]) -> str:
        session = self.session

        for node in nodes:
            self._logger.info('Idling node [{0}]'.format(node.name))

            configDict = self.get_node_resource_adapter_config(node)

            if node.state != 'Discovered':
                # Terminate instance
                try:
                    conn = self.getEC2Connection(configDict)

                    conn.terminate_instances([node.instance.instance])
                except boto.exception.EC2ResponseError as exc:
                    self._logger.warning(
                        'Error while terminating instance [{}]:'
                        ' {1}'.format(
                            node.instance.instance, exc.message
                        )
                    )

                # Remove instance id from cache
                session.delete(node.instance)

            # Unset IP address for node
            node.nics[0].ip = None

        return 'Discovered'

    def __addTags(self, conn: EC2Connection, resource_ids: List[str],
                  keyvaluepairs: Dict[str, str]) -> None:
        """
        Create tags for resources
        """

        self._logger.debug('Adding tags to resources: {}'.format(
            ' '.join(resource_ids)))

        conn.create_tags(resource_ids, keyvaluepairs)

    def activateIdleNode(self, node: Node, softwareProfileName: str,
                         softwareProfileChanged: bool):
        self._logger.debug(
            'activateIdleNode(node=[%s],'
            ' softwareProfileName=[%s], softwareProfileChanged=[%s])' % (
                node.name, softwareProfileName, softwareProfileChanged))

        launch_request = LaunchRequest()

        launch_request.configDict = self.get_node_resource_adapter_config(node)

        launch_request.conn = self.getEC2Connection(launch_request.configDict)

        launch_request.node_request_queue = init_node_request_queue([node])

        # log information about request
        self.__common_prelaunch(launch_request)

        for node_request in launch_request.node_request_queue:
            # these nodes must be launched individually because of
            # node-specific user data
            node_request['instance'] = self.__launchEC2(
                launch_request.conn, launch_request.configDict, node=node
            ).instances[0]

            node_request['status'] = 'launched'

            if not node.instance:
                node.instance = InstanceMapping()

            node.instance.instance = node_request['instance'].id

        # Wait for activated instance(s) to start
        self.__wait_for_instances(self.session, launch_request)

    def __common_prelaunch(self, launch_request: LaunchRequest):
        """
        Write log entries about node launch request
        """

        count = launch_request.addNodesRequest['count']

        logmsg = 'Launching 1 instance' if count == 1 else \
            f'Launching {count} instances'

        self._logger.info(logmsg)

        if 'user_data_script_template' in launch_request.configDict:
            self._logger.info(
                'Using user-data script template [%s]' % (
                    launch_request.configDict['user_data_script_template']))
        elif 'cloud_init_script_template' in launch_request.configDict:
            self._logger.info(
                'Using cloud-init script template [%s]' % (
                    launch_request.configDict['cloud_init_script_template']))

        if 'securitygroup' not in launch_request.configDict or \
                not launch_request.configDict['securitygroup']:
            self._logger.warning(
                '\'securitygroup\' not configured. Default security group'
                ' will be used, which may not be desired behaviour'
            )

    def deleteNode(self, nodes: List[Node]) -> None:
        self._logger.debug(
            'Deleting nodes: [{}]'.format(
                ' '.join([node.name for node in nodes]))
        )

        for node in nodes:
            if node.isIdle:
                continue

            self.__delete_node(node)

    def __delete_node(self, node: Node) -> None:
        """
        Terminate instance associated with node
        """

        if not node.instance or not node.instance.instance:
            # this really shouldn't ever happen. Nodes with backing AWS
            # instances should never not have an associated instance

            self._logger.warning(
                'Unable to determine AWS instance associated with'
                ' node [{0}]; instance may still be running!'.format(
                    node.name))

            return

        self._logger.info(
            'Terminating instance [{}] associated with node [{}]'.format(
                node.instance.instance, node.name
            )
        )

        # attempt to terminate by instance_id
        try:
            conn = self.getEC2Connection(
                self.get_node_resource_adapter_config(node))

            conn.terminate_instances([node.instance.instance])
        except boto.exception.EC2ResponseError as exc:
            self._logger.warning(
                'Error while terminating instance [{0}]: {1}'.format(
                    node.instance.instance, exc.message
                )
            )

    def transferNode(self, nodeIdSoftwareProfileTuples: Tuple[Node, str],
                     newSoftwareProfileName: str) -> None:
        """
        Transfer the given idle node
        """

        for node, oldSoftwareProfileName in nodeIdSoftwareProfileTuples:
            # Note call in log
            self._logger.debug(
                'transferNode (node=[%s])' % (node.name))

            # simply idle and activate
            self.idleActiveNode([node])

            self.activateIdleNode(
                node,
                newSoftwareProfileName,
                (newSoftwareProfileName != oldSoftwareProfileName))

    def migrateNode(self, node: Node, remainingNodeList: List[str],
                    liveMigrate: bool): \
            # pylint: disable=no-self-use,unused-argument
        raise TortugaException('EC2 nodes cannot be migrated')

    def runningOnEc2(self):
        """
        Determines if this node is running on EC2
        """

        if self.__runningOnEc2 is None:
            try:
                with open('/sys/devices/virtual/dmi/id/product_uuid') as fp:
                    buf = fp.read()

                self.__runningOnEc2 = buf.startswith('EC2')
            except IOError:
                self.__runningOnEc2 = False

        return self.__runningOnEc2

    def startupNode(self, nodes: List[Node],
                    remainingNodeList: Optional[List[str]] = None,
                    tmpBootMethod: Optional[str] = 'n'):
        """
        Start previously stopped instances
        """

        self._logger.debug(
            'startupNode(): dbNodes=[%s], remainingNodeList=[%s],'
            ' tmpBootMethod=[%s]' % (
                ' '.join([node.name for node in nodes]),
                ' '.join(remainingNodeList or []), tmpBootMethod))

        # Iterate over specified nodes
        for node in nodes:
            try:
                configDict = self.get_node_resource_adapter_config(node)

                conn = self.getEC2Connection(configDict)

                instance = self.__get_instance_by_instance_id(
                    conn,
                    node.instance.instance
                )
            except NodeNotFound:
                # Catch exception thrown if node's instance metadata is no
                # longer available.

                self._logger.warning(
                    'startupNode(): node [%s] has no corresponding AWS'
                    ' instance' % (node.name))

                continue

            try:
                if instance.state != 'running':
                    instance.start()

                    self._logger.info(
                        'Node [%s] (instance [%s]) started' % (
                            node.name, instance.id))
            except boto.exception.EC2ResponseError as exc:
                # Ignore any errors from EC2
                msg = 'Error starting node [%s] (instance [%s]): %s (%s)' % (
                    node.name, instance.id, exc.message, exc.error_code)

                self._logger.warning(msg)

                continue

            node.instance.instance = instance.id

    def getOptions(self, dbSoftwareProfile: SoftwareProfile,
                   dbHardwareProfile: HardwareProfile) -> dict: \
            # pylint: disable=unused-argument
        """
        Get settings for specified hardware profile
        """
        return {}

    def rebootNode(self, nodes: List[Node],
                   bSoftReset: Optional[bool] = False) -> None:
        self._logger.debug(
            'rebootNode(): nodes=[%s], soft=[%s]' % (
                ' '.join([node.name for node in nodes]), bSoftReset))

        for node in nodes:
            configDict = self.get_node_resource_adapter_config(node)

            conn = self.getEC2Connection(configDict)

            # Get EC2 instance
            try:
                instance = self.__get_instance_by_instance_id(
                    conn,
                    node.instance.instance
                )
            except ResourceNotFound:
                # Unable to get instance_id for unknown node
                self._logger.warning(
                    'rebootNode(): node [%s] has no associated'
                    ' instance' % (node.name))

                continue

            self._logger.debug(
                'rebootNode(): instance=[%s]' % (instance.id))

            try:
                instance.reboot()
            except boto.exception.EC2ResponseError as exc:
                # Ignore any errors from EC2
                msg = 'Error rebooting node [%s] (instance [%s]): %s (%s)' % (
                    node.name, instance.id, exc.message, exc.error_code)

                self._logger.warning(msg)

                continue

            self._logger.info(
                'Node [%s] (instance [%s]) rebooted' % (
                    node.name, instance.id))

    def shutdownNode(self, nodes: List[Node],
                     bSoftReset: Optional[bool] = False) -> None:
        self._logger.debug(
            'shutdownNode(): nodes=[%s], soft=[%s]' % (
                ' '.join([node.name for node in nodes]), bSoftReset))

        for node in nodes:
            configDict = self.get_node_resource_adapter_config(node)

            conn = self.getEC2Connection(configDict)

            # Get EC2 instance
            try:
                instance = self.__get_instance_by_instance_id(
                    conn,
                    node.instance.instance
                )
            except ResourceNotFound:
                # Unable to find instance for node
                continue

            self._logger.debug(
                'shutdownNode(): instance=[%s]' % (instance.id))

            try:
                instance.stop(force=not bSoftReset)

                self._logger.info(
                    'Node [%s] (instance [%s]) shutdown' % (
                        node.name, instance.id))
            except boto.exception.EC2ResponseError as exc:
                # Ignore any errors from EC2
                msg = ('Error shutting down node [%s] (instance [%s]):'
                       ' %s (%s)' % (
                           node.name, instance.id, exc.message,
                           exc.error_code))

                self._logger.warning(msg)

                continue

    def updateNode(self, session: Session, node: Node,
                   updateNodeRequest: dict) -> None: \
            # pylint: disable=unused-argument
        self._logger.debug(
            'updateNode(): node=[{0}]'.format(node.name))

        addNodesRequest = {}

        addNodesRequest['resource_adapter_configuration'] = \
            node.instance.resource_adapter_configuration.name

        if node.state == state.NODE_STATE_ALLOCATED and \
                'state' in updateNodeRequest and \
                updateNodeRequest['state'] != 'Allocated':
            # Node state transitioning from 'Allocated'

            self._logger.debug(
                'updateNode(): node [{0}] transitioning from [{1}]'
                ' to [{2}]'.format(
                    node.name, node.state, updateNodeRequest['state']))

            prov_nic = None

            for prov_nic in node.nics:
                if prov_nic.boot:
                    break

            if not prov_nic:
                prov_nic = node.nics[0]
                prov_nic.boot = True

            if prov_nic:
                self._logger.debug(
                    'updateNode(): node=[{0}] updating'
                    ' network'.format(node.name))

                self._pre_add_host(
                    node.name,
                    node.hardwareprofile.name,
                    node.softwareprofile.name,
                    prov_nic.ip)

        configDict = self.getResourceAdapterConfig(
            addNodesRequest['resource_adapter_configuration'])

        # Get connection to AWS
        conn = self.getEC2Connection(configDict)

        instance_id = updateNodeRequest['metadata']['ec2_instance_id']

        instance = self.__get_instance_by_instance_id(conn, instance_id)

        self.__assign_tags(configDict, conn, node, instance)

        node.instance = InstanceMapping(
            instance=instance_id,
            resource_adapter_configuration=self.load_resource_adapter_config(
                session,
                addNodesRequest.get('resource_adapter_configuration'))
        )

    def get_node_vcpus(self, name: str) -> int:
        """
        Return number of vcpus for node. Value of 'vcpus' configured
        in resource adapter configuration takes precedence over file
        lookup.

        Raises:
            NodeNotFound
            ResourceNotFound

        :param name: node name
        :return: number of vcpus
        :returntype: int

        """

        #
        # Default to zero, because if for some reason the node can't be found
        # (i.e. it was deleted in the background), then it will not be using
        # any cpus
        #
        vcpus = 0

        try:
            configDict = self.get_node_resource_adapter_config(
                NodesDbHandler().getNode(self.session, name)
            )

            vcpus = configDict.get('vcpus', 0)
            if not vcpus:
                vcpus = self.get_instance_size_mapping(
                    configDict['instancetype'])

        except NodeNotFound:
            pass

        return vcpus

    def get_instance_size_mapping(self, value: str) -> int:
        """
        Use csv.DictReader() to parse CSV file from
        EC2Instances.info. The file "aws-instances.csv" is expected to be
        found in $TORTUGA_ROOT/config/aws-instances.csv

        :param value: AWS instance type
        :return: number of vcpus matching requesting instance type
        """
        vcpus = 1

        self._logger.debug(
            'get_instance_size_mapping(instancetype=[{0}])'.format(value))

        with open(os.path.join(self._cm.getKitConfigBase(),
                               'aws-instances.csv')) as fp:
            dr = csv.DictReader(fp)

            for entry in dr:
                if 'API Name' not in entry or 'vCPUs' not in entry:
                    # Skip possibility of malformed entry
                    continue

                if entry['API Name'] != value:
                    continue

                self._logger.debug(
                    'get_instance_size_mapping() cache hit')

                # Found matching entry
                vcpus = entry['vCPUs'].split(' ', 1)[0]

                break
            else:
                self._logger.debug(
                    'get_instance_size_mapping() cache miss')

        return vcpus


def get_primary_nic(nics: List[Nic]) -> Nic:
    result = [nic for nic in nics if nic.boot]

    if not result:
        raise NicNotFound('Provisioning nic not found')

    return result[0]


def get_private_ip_address_argument(addNodesRequest: Dict[str, Any]) \
        -> Optional[str]:
    """
    Parse ip address argument from addNodesRequest
    """

    if addNodesRequest and addNodesRequest['count'] == 1 and \
            'nodeDetails' in addNodesRequest:
        node_spec = addNodesRequest['nodeDetails'][0]

        if 'nics' in node_spec and \
                node_spec['nics'] and \
                'ip' in node_spec['nics'][0]:
            private_ip_address = node_spec['nics'][0]['ip']
    else:
        private_ip_address = None

    return private_ip_address<|MERGE_RESOLUTION|>--- conflicted
+++ resolved
@@ -36,10 +36,7 @@
 from boto.ec2.connection import EC2Connection
 from boto.ec2.networkinterface import (NetworkInterfaceCollection,
                                        NetworkInterfaceSpecification)
-<<<<<<< HEAD
-=======
 from sqlalchemy.orm.exc import NoResultFound
->>>>>>> 8e6584cd
 from sqlalchemy.orm.session import Session
 from tortuga.addhost.addHostServerLocal import AddHostServerLocal
 from tortuga.db.models.hardwareProfile import HardwareProfile
@@ -711,15 +708,9 @@
         AWS instance exists before the Tortuga associated node record.
         """
 
-<<<<<<< HEAD
-        self._logger.debug(
-            'Inserting {} node(s)'.format(
-                len(launch_request.addNodesRequest['nodeDetails']))
-=======
-        self.getLogger().info(
+        self._logger.info(
             'Inserting %d node(s)',
             len(launch_request.addNodesRequest['nodeDetails']),
->>>>>>> 8e6584cd
         )
 
         nodes: List[Node] = []
@@ -765,7 +756,7 @@
             'ec2_instance_id' in nodedetail['metadata'] else None
         if not instance_id:
             # TODO: currently not handled
-            self.getLogger().error(
+            self.self._logger.error(
                 'instance_id not set in metadata. Unable to insert AWS nodes'
                 ' without backing instance'
             )
@@ -776,7 +767,7 @@
             launch_request.conn, instance_id
         )
         if not instance:
-            self.getLogger().warning(
+            self.self._logger.warning(
                 'Error inserting node [%s]. AWS instance [%s] does not exist',
                 instance_id,
             )
@@ -791,7 +782,7 @@
                 node = self.__create_node(session, launch_request, nodedetail)
 
                 # Add tags
-                self.getLogger().info('Assigning tags to instance [%s]', instance.id)
+                self.self._logger.info('Assigning tags to instance [%s]', instance.id)
 
                 self.__assign_tags(
                     launch_request.configDict,
@@ -800,57 +791,36 @@
                     instance
                 )
 
-<<<<<<< HEAD
-                if not instance:
-                    self._logger.warning(
-                        'Error inserting node [{0}]. AWS instance [{1}]'
-                        ' does not exist'.format(
-                            fqdn, nodedetail['metadata']['ec2_instance_id']))
-=======
                 node_created = True
             except InvalidArgument:
-                self.getLogger().exception(
+                self._logger.exception(
                     'Error creating new node record in insert workflow'
                 )
->>>>>>> 8e6584cd
 
                 raise
         else:
-            self.getLogger().debug(
+            self.self._logger.debug(
                 'Found existing node record [%s] for instance id [%s]',
                 node.name, instance_id
             )
 
-<<<<<<< HEAD
-                self._logger.debug(
-                    '__insert_nodes(): add node [{0}]'
-                    ' instance: [{1}]'.format(
-                        fqdn,
-                        nodedetail['metadata']['ec2_instance_id']))
-            else:
-                instance = None
-
-                self._logger.debug(
-                    '__insert_nodes(): add node [{0}]'.format(fqdn))
-=======
         # set node properties
         node.instance = InstanceMapping(instance=instance_id)
 
         # find spot instance request
         # TODO: do we need to support non-spot instance node insertion?
         sir_id = nodedetail['metadata']['spot_instance_request_id']
->>>>>>> 8e6584cd
 
         result = self.__get_spot_instance_metadata(session, sir_id)
         if not result:
-            self.getLogger().error(
+            self.self._logger.error(
                 'Unable to find matching spot instand request: %s',
                 sir_id,
             )
 
             return None
 
-        self.getLogger().info(
+        self.self._logger.info(
             'Matching spot instance request [%s] to instance id [%s]',
             sir_id, instance_id
         )
@@ -883,15 +853,8 @@
                     'Unable to insert node(s) without name'
                 )
 
-<<<<<<< HEAD
-                # Add tags
-                self._logger.debug(
-                    'Assigning tags to instance [{0}]'.format(
-                        instance.id))
-=======
         # TODO: handle this not being defined
         ip = nodedetail['metadata']['ec2_ipaddress']
->>>>>>> 8e6584cd
 
         self._pre_add_host(
             fqdn,
@@ -938,20 +901,7 @@
 
         conn = launch_request.conn
 
-<<<<<<< HEAD
         self._logger.debug(
-            'request_spot_instances(addNodeRequest=[%s], dbSession=[%s],'
-            ' dbHardwareProfile=[%s], dbSoftwareProfile=[%s])' % (
-                addNodesRequest, dbSession, dbHardwareProfile.name,
-                dbSoftwareProfile.name))
-
-        self._validate_ec2_launch_args(conn, configDict)
-
-        security_group_ids: Optional[List[str]] = \
-            self.__get_security_group_ids(configDict, conn)
-
-=======
-        self.getLogger().debug(
             'request_spot_instances: addNodesRequest=[%s], '
             ' dbHardwareProfile=[%s], dbSoftwareProfile=[%s])',
             addNodesRequest,
@@ -961,7 +911,6 @@
 
         self._validate_ec2_launch_args(conn, configDict)
 
->>>>>>> 8e6584cd
         try:
             if configDict['use_instance_hostname']:
                 nodes: List[Node] = []
@@ -1022,18 +971,11 @@
 
                     # Post 'add' message onto message queue
                     self.__post_add_spot_instance_request(
-<<<<<<< HEAD
-                        resv,
-                        dbHardwareProfile,
-                        dbSoftwareProfile,
-                        cfgname,
-=======
                         session,
                         resv,
                         dbHardwareProfile,
                         dbSoftwareProfile,
                         cfgname=cfgname,
->>>>>>> 8e6584cd
                     )
 
                 # this may be redundant...
@@ -1042,13 +984,8 @@
             raise OperationFailed(
                 'Error requesting EC2 spot instances: {0} ({1})'.format(
                     exc.message, exc.error_code))
-<<<<<<< HEAD
-        except Exception as exc:  # pylint: disable=broad-except
-            self._logger.exception(
-=======
         except Exception:  # pylint: disable=broad-except
-            self.getLogger().exception(
->>>>>>> 8e6584cd
+            self.self._logger.exception(
                 'Fatal error making spot instance request')
 
         return nodes
@@ -1077,53 +1014,13 @@
         if 'launch_group' in addNodesRequest:
             args['launch_group'] = addNodesRequest['launch_group']
 
-<<<<<<< HEAD
-        return args
-
-    def __post_add_spot_instance_request(self, resv,
-                                         dbHardwareProfile: HardwareProfile,
-                                         dbSoftwareProfile: SoftwareProfile,
-                                         cfgname: Optional[str] = None) \
-            -> None:
-        # Send message to awsspotd (using zeromq)
-        context = zmq.Context()
-
-        try:
-            socket = context.socket(zmq.REQ)
-            socket.connect("tcp://localhost:5555")
-
-            try:
-                for r in resv:
-                    request = {
-                        'action': 'add',
-                        'spot_instance_request_id': r.id,
-                        'softwareprofile': dbSoftwareProfile.name,
-                        'hardwareprofile': dbHardwareProfile.name,
-                    }
-
-                    if cfgname:
-                        request['resource_adapter_configuration'] = \
-                            cfgname
-
-                    socket.send(json.dumps(request))
-=======
         if 'user_data' in args:
             # Due to a bug in "boto<=2.4.9", it is necessary to convert
             # user_data to bytes before passing it to launch
             args['user_data'] = args['user_data'].encode('utf-8')
->>>>>>> 8e6584cd
 
         return args
 
-<<<<<<< HEAD
-                    self._logger.debug(
-                        'request_spot_instances():'
-                        ' response=[{0}]'.format(message))
-            finally:
-                socket.close()
-        finally:
-            context.term()
-=======
     def __post_add_spot_instance_request(
                 self,
                 session: Session,
@@ -1153,7 +1050,6 @@
                     value=json.dumps(request),
                 )
             )
->>>>>>> 8e6584cd
 
     def cancel_spot_instance_requests(self):
         """TODO"""
