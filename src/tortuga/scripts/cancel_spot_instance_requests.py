--- conflicted
+++ resolved
@@ -12,13 +12,7 @@
 # See the License for the specific language governing permissions and
 # limitations under the License.
 
-<<<<<<< HEAD
-import configparser
-import os.path
-import sys
-=======
 from typing import Dict, List, Optional, Tuple
->>>>>>> 8e6584cd
 
 import boto3
 from tortuga.wsapi.metadataWsApi import MetadataWsApi
@@ -34,12 +28,6 @@
 
         mutex = parser.add_mutually_exclusive_group(required=True)
 
-<<<<<<< HEAD
-    def parseArgs(self, usage=None):
-        self.addOption('--all', action='store_true', default=False,
-                       help='Cancel all spot instance requests managed by'
-                            ' Tortuga')
-=======
         mutex.add_argument(
             '--all', action='store_true', default=False,
             help='Cancel all spot instance requests managed by Tortuga'
@@ -49,7 +37,6 @@
             'spot-instance-request-id', nargs='?',
             help='Spot instance request id to cancel'
         )
->>>>>>> 8e6584cd
 
         parser.add_argument(
             '--terminate', action='store_true', default=False,
